CMAKE_MINIMUM_REQUIRED(VERSION 3.15)
PROJECT(Platform LANGUAGES C CXX)

INCLUDE(CheckFunctionExists)
INCLUDE(CheckIncludeFile)
INCLUDE(CheckIncludeFileCXX)
INCLUDE(CheckSymbolExists)
INCLUDE(CTest)

OPTION(PLATFORM_ENABLE_CBSOCKET "Build cbsocket support" ON)

enable_code_coverage_report()

if (WIN32)
    set(CB_DONT_NEED_BYTEORDER true)
else(WIN32)
    # Backtrace support on !win32 use backtrace() from execinfo.h and dladdr()
    # from dlfcn.h. Verify that they're there
    CMAKE_PUSH_CHECK_STATE(RESET)
    FIND_LIBRARY(EXECINFO_LIBRARY NAMES execinfo)
    IF (EXECINFO_LIBRARY)
        SET(CMAKE_REQUIRED_LIBRARIES "${EXECINFO_LIBRARY}")
        LIST(APPEND PLATFORM_LIBRARIES "${EXECINFO_LIBRARY}")
    ENDIF (EXECINFO_LIBRARY)
    CHECK_SYMBOL_EXISTS(backtrace execinfo.h HAVE_BACKTRACE)
    if (NOT HAVE_BACKTRACE)
        message(FATAL_ERROR "backtrace not found in execinfo.h and is needed for backtrace support")
    endif ()
    CMAKE_POP_CHECK_STATE()

    CMAKE_PUSH_CHECK_STATE(RESET)
    SET(CMAKE_REQUIRED_DEFINITIONS "-D_GNU_SOURCE")
    FIND_LIBRARY(DL_LIBRARY NAMES dl)
    IF (DL_LIBRARY)
        SET(CMAKE_REQUIRED_LIBRARIES "${DL_LIBRARY}")
        LIST(APPEND PLATFORM_LIBRARIES "${DL_LIBRARY}")
    ENDIF (DL_LIBRARY)
    CHECK_SYMBOL_EXISTS(dladdr dlfcn.h HAVE_DLADDR)
    if (NOT HAVE_DLADDR)
        message(FATAL_ERROR "dladdr not found in dlfcn.h and is needed for backtrace support")
    endif (NOT HAVE_DLADDR)
    CMAKE_POP_CHECK_STATE()

    CMAKE_PUSH_CHECK_STATE(RESET)
    SET(CMAKE_REQUIRED_DEFINITIONS "-D_GNU_SOURCE")
    SET(CMAKE_REQUIRED_LIBRARIES "pthread")
    CHECK_SYMBOL_EXISTS(sched_getaffinity sched.h HAVE_SCHED_GETAFFINITY)
    CHECK_SYMBOL_EXISTS(sched_getcpu sched.h HAVE_SCHED_GETCPU)
    CMAKE_POP_CHECK_STATE()

    CMAKE_PUSH_CHECK_STATE(RESET)

    CHECK_SYMBOL_EXISTS(htonll arpa/inet.h CB_DONT_NEED_BYTEORDER)
    CHECK_INCLUDE_FILE(cpuid.h HAVE_CPUID_H)

    # Used by sysinfo.cc in get_available_cpu_count
    if (HAVE_SCHED_GETAFFINITY)
        add_definitions(-DHAVE_SCHED_GETAFFINITY=1)
    endif()

    # The following checks is used by sysinfo.cc to get cpu index
    if (HAVE_SCHED_GETCPU)
        add_definitions(-DHAVE_SCHED_GETCPU=1)
    endif()

    if (HAVE_CPUID_H)
        add_definitions(-DHAVE_CPUID_H=1)
    endif()
endif(WIN32)

CONFIGURE_FILE (${CMAKE_CURRENT_SOURCE_DIR}/include/platform/dynamic.in.h
                ${CMAKE_CURRENT_BINARY_DIR}/include/platform/dynamic.h)

#
# Set the include path
#
include_directories(BEFORE SYSTEM ${CMAKE_CURRENT_SOURCE_DIR}/external)

IF (MEMORY_ALLOCATOR)
  include_directories(AFTER SYSTEM ${MALLOC_INCLUDE_DIR})
ENDIF (MEMORY_ALLOCATOR)

ADD_LIBRARY(JSON_checker STATIC src/JSON_checker.cc include/JSON_checker.h)
TARGET_LINK_LIBRARIES(JSON_checker PRIVATE platform_headers)

IF (WIN32)
   INCLUDE_DIRECTORIES(AFTER ${CMAKE_CURRENT_SOURCE_DIR}/include/win32)
   ADD_DEFINITIONS(-D_CRT_SECURE_NO_WARNINGS)
   SET(PLATFORM_FILES src/cb_win32.cc
                      src/crc32c_hw_accel.cc
                      include/win32/getopt.h)
ELSE (WIN32)
   SET(PLATFORM_FILES src/cb_pthreads.cc)
   set(crc32_hw_archs "aarch64;AMD64;arm64;x86_64")
   if(CMAKE_SYSTEM_PROCESSOR IN_LIST crc32_hw_archs)
      list(APPEND PLATFORM_FILES src/crc32c_hw_accel.cc)
   endif()
   if (CMAKE_SYSTEM_PROCESSOR STREQUAL "x86_64")
      set_source_files_properties(src/crc32c_hw_accel.cc
                                  PROPERTIES COMPILE_FLAGS -msse4.2)
   endif()
   if (CMAKE_SYSTEM_PROCESSOR STREQUAL "aarch64")
      set_source_files_properties(src/crc32c_hw_accel.cc
                                  PROPERTIES COMPILE_FLAGS -march=armv8-a+crc)
   endif()
   # To avoid feature (sse4.2) mismatch errors when compiling we should avoid
   # including the precompiled header in crc32c_sse4_2
   set_source_files_properties(src/crc32c_hw_accel.cc
                               PROPERTIES
                               SKIP_PRECOMPILE_HEADERS ON)
   LIST(APPEND PLATFORM_LIBRARIES "pthread")

   IF (NOT APPLE)
      LIST(APPEND PLATFORM_LIBRARIES "rt")
   ENDIF(NOT APPLE)

   SET(LIB_M m)
   LIST(REMOVE_DUPLICATES PLATFORM_LIBRARIES)
ENDIF (WIN32)

IF (NOT DEFINED COUCHBASE_NETWORK_LIBS)
   IF (WIN32)
      SET(COUCHBASE_NETWORK_LIBS "Ws2_32")
   ENDIF (WIN32)
ENDIF (NOT DEFINED COUCHBASE_NETWORK_LIBS)

cmake_push_check_state(RESET)
# On macOS, aligned_alloc() is only available when CMAKE_OSX_DEPLOYMENT_TARGET
# is 10.15 (Catalina) upwards; but confusingly the symbol _is_ available if
# compiling on 10.15 even when CMAKE_OSX_DEPLOYMENT_TARGET is less than 10.15,
# and hence CHECK_SYMBOL_EXISTS() check will pass, with only a warning:
#
#     warning: 'aligned_alloc' is only available on macOS 10.15 or newer [-Wunguarded-availability-new]
#
# Address this by enabling warnings-as-errors for macOS and hence make
# aligned_alloc check fail in this scenario.
if (APPLE)
    set(CMAKE_REQUIRED_FLAGS -Werror)
endif()
check_symbol_exists(aligned_alloc stdlib.h HAVE_ALIGNED_ALLOC)
if(HAVE_ALIGNED_ALLOC)
    add_definitions(-DHAVE_ALIGNED_ALLOC)
endif()
cmake_pop_check_state()

check_symbol_exists(posix_memalign stdlib.h HAVE_POSIX_MEMALIGN)
if(HAVE_POSIX_MEMALIGN)
    add_definitions(-DHAVE_POSIX_MEMALIGN)
endif()

#
# Add all of the libraries
#

# 'platform_headers' - header-only part of platform.
#
# This should typically only be used for tests / benchmarks which want the
# definitions of platform functions; but don't want to link against the
# complete library. For example, a unit test might want to just link against
# the single .cc file for the code it is testing, but needs the prototype(s)
# of that .cc file.
ADD_LIBRARY(platform_headers INTERFACE)
TARGET_LINK_LIBRARIES(platform_headers INTERFACE Folly::headers)
TARGET_INCLUDE_DIRECTORIES(platform_headers INTERFACE
        include
        ${Platform_BINARY_DIR}/include)

if (WIN32)
  # WIN2 platform library:
  #  provide cb_malloc directly (that uses arena tracking with jemalloc/malloc
  #  depending on the build configuration)
  set(CB_MALLOC_IMPL src/cb_malloc_arena.cc)
elseif (UNIX)
  # UNIX platform library:
  #  provide a weakly defined cb_malloc that uses plain je_malloc (or malloc)
  #  Targets desiring the tracking allocator will need to also link to
  #  platform_cb_malloc.
  set(CB_MALLOC_IMPL src/cb_malloc_default.cc)
else ()
  message(FATAL_ERROR "Unsupported system")
endif (WIN32)

LIST(APPEND PLATFORM_FILES
  src/awaitable_semaphore.cc
  src/base64.cc
  src/dirutils.cc
  src/loadfile.cc
  src/random.cc
  src/byte_buffer_dump.cc
  src/cb_arena_malloc.cc
  src/cb_time.cc
  src/checked_snprintf.cc
  src/crc32c.cc
  src/crc32c_private.h
  src/exceptions.cc
  src/getopt.cc
  src/global_new_replacement.cc
  src/histogram.cc
  src/interrupt.cc
  src/murmurhash3.cc
  src/processclock.cc
  src/process_monitor.cc
  src/semaphore.cc
  src/semaphore_guard.cc
  src/sized_buffer.cc
  src/split_string.cc
  src/strerror.cc
  src/string_hex.cc
  src/sysinfo.cc
  src/thread.cc
  src/timeutils.cc
  src/unique_waiter_queue.cc
  src/uuid.cc
  ${CB_MALLOC_IMPL}
  include/platform/atomic_duration.h
  include/platform/base64.h
  include/platform/bitset.h
  include/platform/byte_buffer_dump.h
  include/platform/cb_malloc.h
  include/platform/checked_snprintf.h
  include/platform/corestore.h
  include/platform/crc32c.h
  include/platform/dirutils.h
  include/platform/getopt.h
  include/platform/interrupt.h
  include/platform/non_negative_counter.h
  include/platform/platform_socket.h
  include/platform/platform_thread.h
  include/platform/platform_time.h
  include/platform/processclock.h
  include/platform/process_monitor.h
  include/platform/random.h
  include/platform/ring_buffer.h
  include/platform/rwlock.h
  include/platform/semaphore.h
  include/platform/semaphore_guard.h
  include/platform/sized_buffer.h
  include/platform/strerror.h
  include/platform/string_hex.h
  include/platform/sysinfo.h
  include/platform/thread.h
  include/platform/timeutils.h
  include/platform/uuid.h
)

# Build a separate static library for cbassert/backtrace
LIST(APPEND CBASSERT_FILES
  src/backtrace.cc
  src/cbassert.cc
  include/platform/backtrace.h
  include/platform/cbassert.h)

add_library(platform_cbassert STATIC)

# If the build has sanitizers enabled generate two libraries
# If the build does not, build one library but use an alias to make it look like
# two.
if(CB_SANITIZERS)
  add_library(platform_cbassert_unsanitized STATIC)
  remove_sanitizers(platform_cbassert_unsanitized)
  set(platform_cbassert_VARIANTS
      platform_cbassert
      platform_cbassert_unsanitized)
else()
  add_library(platform_cbassert_unsanitized ALIAS platform_cbassert)
  set(platform_cbassert_VARIANTS platform_cbassert)
endif(CB_SANITIZERS)

foreach(platform_cbassert_variant ${platform_cbassert_VARIANTS})
  target_sources(${platform_cbassert_variant} PRIVATE ${CBASSERT_FILES})
  target_include_directories(${platform_cbassert_variant} PRIVATE include)
  set_target_properties(${platform_cbassert_variant}
                        PROPERTIES
                        POSITION_INDEPENDENT_CODE
                        true)
  if (WIN32)
    target_link_libraries(${platform_cbassert_variant} PRIVATE DbgHelp.lib)
  else()
    target_link_libraries(${platform_cbassert_variant} PRIVATE ${CMAKE_DL_LIBS})
  endif()
  target_link_libraries(${platform_cbassert_variant} PRIVATE Folly::headers)
endforeach()

if (UNIX AND NOT APPLE)
    add_subdirectory(cgroup)
endif()

if (MEMORY_ALLOCATOR STREQUAL "jemalloc")
LIST(APPEND PLATFORM_FILES src/je_arena_corelocal_tracker.cc)
LIST(APPEND PLATFORM_FILES src/je_arena_malloc.cc)
LIST(APPEND PLATFORM_FILES src/je_arena_malloc_stats.cc)
endif()
# Always build the system_arena code for simpler concurrent development
LIST(APPEND PLATFORM_FILES src/system_arena_malloc.cc)


if (CB_PCH)
    # Given consumers of precompiled headers must have the same compile flags,
    # we need two PCH targets - with and without position-independent code.
    foreach(pch_obj_lib platform_pch platform_pch_fpic)
        add_library(${pch_obj_lib} OBJECT precompiled_headers.cc)
        target_link_libraries(${pch_obj_lib} PUBLIC Folly::headers PRIVATE GTest::gtest)
        target_include_directories(${pch_obj_lib} PUBLIC ${Platform_SOURCE_DIR}/include)
        target_precompile_headers(${pch_obj_lib} PRIVATE precompiled_headers.h)
    endforeach()
    set_property(TARGET platform_pch_fpic PROPERTY POSITION_INDEPENDENT_CODE 1)
endif()

function(platform_enable_pch target)
    if (CB_PCH)
        # ASan/TSan builds don't like a mix of position independent code so we
        # need to use the correct pch target
        get_property(fpic TARGET ${target} PROPERTY POSITION_INDEPENDENT_CODE)
        if (fpic)
            reuse_pch(${target} platform_pch_fpic)
        else()
            reuse_pch(${target} platform_pch)
        endif()
    endif()
endfunction()

# Skip using precompiled headers in global_new_replacement or we end up with
# redundant redeclarations of malloc_usable_size
set_source_files_properties(src/global_new_replacement.cc
        PROPERTIES
        SKIP_PRECOMPILE_HEADERS ON)

# platform - the main platform library containing our various
# platform abstraction functionality.
#
# Platform includes a C++ global operator new/delete replacement,
# which redirects to cb_malloc and friends. This is implemented using
# the selected COUCHBASE_MEMORY_ALLOCATOR (typically jemalloc in
# production builds). cb_malloc et al are defined as weak symbols in
# platform. This allows them to be overridden - for example using
# platform_cb_arena_malloc to also record per-arena memory usage.
#
# Note this is a static library - this is primary
# because it uses Facebook Folly, and we have encountered a number of
# bugs when Folly is used from multiple shared binaries in the same
# process - i.e. if both the main exe (memcached) and platform.so
# linked folly, we run in to problems - see MB-45378.
add_library(platform STATIC)
target_link_libraries(platform PUBLIC Folly::folly platform_headers)
target_link_libraries(platform PRIVATE
  phosphor
  gsl::gsl-lite
  ${MALLOC_LIBRARIES}
  ${PLATFORM_LIBRARIES})

if (UNIX AND NOT APPLE)
    list(APPEND PLATFORM_FILES $<TARGET_OBJECTS:cgroup_objs>)
<<<<<<< HEAD
    # Create an alias until we've fixed up sigar to stop linking with
    # with cgroup
    add_library(cgroup ALIAS platform)
=======
>>>>>>> 9ad6e1f8
endif()

target_sources(platform PRIVATE ${PLATFORM_FILES})

# Link publically with COUCHBASE_NETWORK_LIBS - strictly speaking this
# shouldn't be necessary, however a number of downstream components
# (e.g. couchstore targets) rely on platform to make available
# htons/htonl (via Ws2_32) etc when building on Windows.
# Until all such targets are updated to link directly to Ws2_32, we
# link publically.
TARGET_LINK_LIBRARIES(platform PUBLIC
  ${COUCHBASE_NETWORK_LIBS}
  platform_cbassert nlohmann_json::nlohmann_json)

<<<<<<< HEAD
=======

>>>>>>> 9ad6e1f8
SET_TARGET_PROPERTIES(platform PROPERTIES POSITION_INDEPENDENT_CODE true)
platform_enable_pch(platform)
cb_enable_unity_build(platform)
# Exclude our defintions of new/delete. When included in a unity build this
# file has a number of issues to address. Compile failure due to differing
# defintions of malloc_usable_size on WIN32 and Linux. A second issue occurs
# on ASAN only where duplicate symbol errors are seen, all of our new/delete
# symbols now clash with the ASAN replacements).
set_source_files_properties(src/global_new_replacement.cc
                            PROPERTIES SKIP_UNITY_BUILD_INCLUSION 1)

# platform_cb_arena_malloc contains strong symbols for
# cb_malloc/cb_free et al; which override the default behavour in
# platform and call down to cb::ArenaMalloc. In addition to supporting
# different arenas which can be assigned per-thread, this also
# facilitates tracking the amount of memory allocated per arena.  The
# primary use-case for platform_cb_arena_malloc is memcached itself,
# to track memory usage at the per-Bucket level, by creating an Arena
# per bucket.
if (WIN32)
  # Windows: create an empty interface library so targets can specify they link
  # to platform_cb_malloc_arena, but it is a no-op on WIN32.
  add_library(platform_cb_malloc_arena INTERFACE)
elseif (UNIX)
  # On UNIX any targets that want the full memory tracking allocator and/or
  # JeMalloc must link against this extra library. This library will give
  # the target a strong symbol for cb_malloc, overriding the weak symbol within
  # platform_so.so
  LIST(APPEND PLATFORM_CB_MALLOC_ARENA_FILES src/cb_malloc_arena.cc)
  if (MEMORY_ALLOCATOR STREQUAL "jemalloc")
    LIST(APPEND PLATFORM_CB_MALLOC_ARENA_FILES src/je_malloc_conf.cc)
  endif()
  # Note this must be an object library and not a static library. This
  # is because the strong symbols for cb_malloc et al will _not_
  # necessarily override the weak symbols from 'platform' - if
  # platform is linked first (which it could well be depending on link
  # order then the first definition is used (weak or
  # otherwise). However if we use an OBJECT library (which essentially
  # passes each .o file to the linker, the strong symbol _will_
  # correctly take presidence.
  add_library(platform_cb_malloc_arena OBJECT ${PLATFORM_CB_MALLOC_ARENA_FILES})
  target_link_libraries(platform_cb_malloc_arena platform ${MALLOC_LIBRARIES})
  set_target_properties(platform_cb_malloc_arena PROPERTIES
                                           POSITION_INDEPENDENT_CODE true)
  target_include_directories(platform_cb_malloc_arena PUBLIC include)
else ()
  message(FATAL_ERROR "Unsupported system")
endif (WIN32)

# To simplify usage we always build breakpad_wrapper; it'll just
# do nothing on targets which don't have Breakpad.
add_library(breakpad_wrapper SHARED
            src/breakpad_wrapper.cc
            include/breakpad_wrapper/breakpad_wrapper.h)
set_target_properties(breakpad_wrapper PROPERTIES COMPILE_FLAGS "-Dplatform_so_EXPORTS")
if (BREAKPAD_FOUND)
   target_compile_definitions(breakpad_wrapper PRIVATE -DHAVE_BREAKPAD)
   target_include_directories(breakpad_wrapper SYSTEM PRIVATE ${BREAKPAD_INCLUDE_DIR})
   target_link_libraries(breakpad_wrapper ${BREAKPAD_LIBRARIES})
endif (BREAKPAD_FOUND)
target_link_libraries(breakpad_wrapper platform_headers)

if (UNIX)
   # Breakpad has headers (which are dependencies for our breakpad integration
   # code) that don't compile cleanly as C++11, so the GNU standard is
   # used instead.
   set_source_files_properties(src/breakpad_wrapper.cc PROPERTIES COMPILE_FLAGS ${CB_GNU_CXX11_OPTION})
endif (UNIX)

INSTALL(TARGETS breakpad_wrapper
        RUNTIME DESTINATION bin
        LIBRARY DESTINATION lib
        ARCHIVE DESTINATION lib)

ADD_SUBDIRECTORY(cbcompress)

ADD_SUBDIRECTORY(hdrhistogram)

IF (PLATFORM_ENABLE_CBSOCKET)
   ADD_SUBDIRECTORY(cbsocket)
ENDIF (PLATFORM_ENABLE_CBSOCKET)

add_subdirectory(tests)<|MERGE_RESOLUTION|>--- conflicted
+++ resolved
@@ -350,12 +350,6 @@
 
 if (UNIX AND NOT APPLE)
     list(APPEND PLATFORM_FILES $<TARGET_OBJECTS:cgroup_objs>)
-<<<<<<< HEAD
-    # Create an alias until we've fixed up sigar to stop linking with
-    # with cgroup
-    add_library(cgroup ALIAS platform)
-=======
->>>>>>> 9ad6e1f8
 endif()
 
 target_sources(platform PRIVATE ${PLATFORM_FILES})
@@ -370,10 +364,6 @@
   ${COUCHBASE_NETWORK_LIBS}
   platform_cbassert nlohmann_json::nlohmann_json)
 
-<<<<<<< HEAD
-=======
-
->>>>>>> 9ad6e1f8
 SET_TARGET_PROPERTIES(platform PROPERTIES POSITION_INDEPENDENT_CODE true)
 platform_enable_pch(platform)
 cb_enable_unity_build(platform)
