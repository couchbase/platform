--- conflicted
+++ resolved
@@ -13,11 +13,11 @@
 
 #include <folly/Synchronized.h>
 #include <nlohmann/json_fwd.hpp>
+#include <relaxed_atomic.h>
 #include <chrono>
 #include <iterator>
 #include <memory>
 #include <optional>
-#include <relaxed_atomic.h>
 #include <utility>
 
 #include "iterator_range.h"
@@ -276,16 +276,15 @@
     uint64_t getValueCount() const;
 
     /**
-<<<<<<< HEAD
      * Returns true if zero values have been added to the histogram.
      */
     bool isEmpty() const;
-=======
+
+    /**
      * @returns the number of values added which exceeded the underlying
      * hdr_histograms' highest_trackable_value.
      */
     uint64_t getOverflowCount() const;
->>>>>>> 10b6ac8a
 
     /**
      * Returns the min value stored to the histogram
