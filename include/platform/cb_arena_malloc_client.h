/*
 *     Copyright 2019-Present Couchbase, Inc.
 *
 *   Use of this software is governed by the Business Source License included
 *   in the file licenses/BSL-Couchbase.txt.  As of the Change Date specified
 *   in that file, in accordance with the Business Source License, use of this
 *   software will be governed by the Apache License, Version 2.0, included in
 *   the file licenses/APL2.txt.
 */

#pragma once

#include "relaxed_atomic.h"

#include <algorithm>
#include <cstddef>
#include <cstdint>
#include <iosfwd>
#include <limits>
#include <ostream>

namespace cb {

/**
 * The maximum number of concurrently registered clients is set to 100.
 * jemalloc internally defines (in jemalloc_internal_types.h) the maximum arenas
 * to be (1<<12)-1, 32,767, however some early testing where we didn't recycle
 * arenas hinted that many arenas being allocated wasn't very performant. So we
 * will set this as 100, which is now the hard limit on concurrent buckets, but
 * way higher than the supported limit. The code also uses some non-dynamic data
 * which is sized using this value, raising this value will grow that data.
 *
 * Note that KV-engine will use this value to define the hard bucket limit.
 */
const int ArenaMallocMaxClients = 100;

/// Define a special value to denote that no client is selected
const uint8_t NoClientIndex = ArenaMallocMaxClients;

/**
 * The cb::ArenaMallocClient is an object that any client of the cb::ArenaMalloc
 * class must keep for use with cb::ArenaMalloc class.
 *
 * The client will receive a cb::ArenaMallocClient object when they call
 * cb::ArenaMalloc::registerClient and it must be kept until they call
 * cb::ArenaMalloc::unregister.
 */
struct ArenaMallocClient {
    ArenaMallocClient() {
    }

    ArenaMallocClient(int arena, uint8_t index, bool threadCache)
        : arena(arena), index(index), threadCache(threadCache) {
    }

    /**
     * Memory usage may be manually tracked by the library, the tracking use
     * per core counters and a core threshold for when the arena total is
     * calculated.
     *
     * This method allows that per-core threshold to be set.
     *
     * The threshold is calculated as:
     *    percentof(maxDataSize, percentage) / get_num_cpus
     *
     * @param maxDataSize the client (bucket's) maximum permitted memory usage
     * @param percentage the percentage (0.0 to 100.0, caller should validate)
     */
    void setEstimateUpdateThreshold(size_t maxDataSize, float percentage);

    /// How many bytes a core can alloc or dealloc before the arena's
    /// estimated memory is update.
    cb::RelaxedAtomic<uint32_t> estimateUpdateThreshold{100 * 1024};
    uint16_t arena{0}; // uniquely identifies the arena assigned to the client
    uint8_t index{NoClientIndex}; // uniquely identifies the registered client
    bool threadCache{true}; // should thread caching be used
};

class FragmentationStats {
public:
    FragmentationStats(size_t allocatedBytes, size_t residentBytes)
        : allocatedBytes(allocatedBytes), residentBytes(residentBytes) {
    }
<<<<<<< HEAD

    size_t getAllocatedBytes() const {
        return allocatedBytes;
    }

    size_t getResidentBytes() const {
        return residentBytes;
    }

    /**
     * @return the fragmentation as a ratio, 0.0 to 1.0. A value of 1.0 means
     *             no resident bytes are allocated, 0.0 all bytes are allocated.
     */
    double getFragmentationRatio() const {
        return (double(residentBytes - allocatedBytes) / residentBytes);
=======
    size_t getAllocatedBytes() const {
        return allocatedBytes;
    }
    size_t getResidentBytes() const {
        return residentBytes;
    }
    /**
     * @return the fragmentation 'percent' a return value of 15 means that 15%
     * of the arena's resident memory is not considered allocated.
     */
    size_t getFragmentationPerc() const {
        return size_t((double(residentBytes - allocatedBytes) / residentBytes) *
                      100.0);
>>>>>>> edabe6ce
    }

    /**
     * @return the fragmentation as a size, how many bytes resident but not
     * allocated.
     */
    size_t getFragmentationSize() const {
        return residentBytes - allocatedBytes;
    }

private:
<<<<<<< HEAD
    size_t allocatedBytes{0};
    size_t residentBytes{0};
=======
    size_t allocatedBytes;
    size_t residentBytes;
>>>>>>> edabe6ce
};

std::ostream& operator<<(std::ostream&, const FragmentationStats&);

} // namespace cb<|MERGE_RESOLUTION|>--- conflicted
+++ resolved
@@ -81,7 +81,6 @@
     FragmentationStats(size_t allocatedBytes, size_t residentBytes)
         : allocatedBytes(allocatedBytes), residentBytes(residentBytes) {
     }
-<<<<<<< HEAD
 
     size_t getAllocatedBytes() const {
         return allocatedBytes;
@@ -97,21 +96,6 @@
      */
     double getFragmentationRatio() const {
         return (double(residentBytes - allocatedBytes) / residentBytes);
-=======
-    size_t getAllocatedBytes() const {
-        return allocatedBytes;
-    }
-    size_t getResidentBytes() const {
-        return residentBytes;
-    }
-    /**
-     * @return the fragmentation 'percent' a return value of 15 means that 15%
-     * of the arena's resident memory is not considered allocated.
-     */
-    size_t getFragmentationPerc() const {
-        return size_t((double(residentBytes - allocatedBytes) / residentBytes) *
-                      100.0);
->>>>>>> edabe6ce
     }
 
     /**
@@ -123,13 +107,8 @@
     }
 
 private:
-<<<<<<< HEAD
     size_t allocatedBytes{0};
     size_t residentBytes{0};
-=======
-    size_t allocatedBytes;
-    size_t residentBytes;
->>>>>>> edabe6ce
 };
 
 std::ostream& operator<<(std::ostream&, const FragmentationStats&);
