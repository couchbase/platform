/*
 *    Copyright 2021-Present Couchbase, Inc.
 *
 *   Use of this software is governed by the Business Source License included
 *   in the file licenses/BSL-Couchbase.txt.  As of the Change Date specified
 *   in that file, in accordance with the Business Source License, use of this
 *   software will be governed by the Apache License, Version 2.0, included in
 *   the file licenses/APL2.txt.
 */

#include "cgroup_private.h"

#include <cgroup/cgroup.h>
#include <folly/portability/GTest.h>
<<<<<<< HEAD
#include <platform/dirutils.h>
#include <filesystem>
#include <fstream>

using namespace cb::cgroup;

class MockControlGroup : public ::testing::Test {
public:
    /// Simulate parts of the CGroup directories I see on Ubuntu 20.04
    static void SetUpTestCase() {
        test_directory = absolute(
                std::filesystem::path(cb::io::mkdtemp("cgroup_v1_test.")));
        cgroup_directory = test_directory / "sys" / "fs" / "cgroup";
        std::filesystem::create_directories(test_directory / "proc");
        std::filesystem::create_directories(cgroup_directory);
        std::filesystem::create_directories(cgroup_directory / "unified");
        std::filesystem::create_directories(cgroup_directory / "cpu");
        std::filesystem::create_directories(cgroup_directory / "cpuacct");
        std::filesystem::create_directories(cgroup_directory / "memory");

        std::ofstream file(
                absolute(test_directory / "proc" / "mounts").generic_string());

        file << "tempfs " << cgroup_directory.generic_string()
             << " tmpfs ro,nosuid,nodev,noexec,mode=755 0 0\n"
             << "cgroup2 " << (cgroup_directory / "unified").generic_string()
             << " cgroup2 rw,nosuid,nodev,noexec,relatime,nsdelegate 0 0\n"
             << "cpu " << (cgroup_directory / "cpu").generic_string()
             << " cgroup rw,nosuid,nodev,noexec,relatime,cpu 0 0\n"
             << "cpuacct " << (cgroup_directory / "cpuacct").generic_string()
             << " cgroup rw,nosuid,nodev,noexec,relatime,cpuacct 0 0\n"
             << "cgroup " << (cgroup_directory / "memory").generic_string()
             << " cgroup rw,nosuid,nodev,noexec,relatime,memory 0 0\n";

        file.close();
    }

    static void writePids(const std::filesystem::path& p,
                          const std::vector<pid_t>& pids) {
        std::ofstream file((p / "cgroup.procs").generic_string());
        for (const auto& pid : pids) {
            file << pid << std::endl;
        }
        file.close();
    }

    static void TearDownTestCase() {
        try {
            std::filesystem::remove_all(test_directory);
        } catch (const std::exception& e) {
            std::cerr << "Failed to remove: " << test_directory.generic_string()
                      << ": " << e.what() << std::endl;
        }
    }

=======
#include <filesystem>

using namespace cb::cgroup;

class V1 : public ::testing::Test {
>>>>>>> 6114b0a6
protected:
    void SetUp() override {
        test_directory = std::filesystem::path(SOURCE_ROOT) / "test" / "v1";
        instance = cb::cgroup::priv::make_control_group(
                test_directory.generic_string(), pid_t{1});
    }

<<<<<<< HEAD
public:
    static std::filesystem::path test_directory;
    static std::filesystem::path cgroup_directory;

    std::unique_ptr<cb::cgroup::ControlGroup> instance;
};

std::filesystem::path MockControlGroup::test_directory;
std::filesystem::path MockControlGroup::cgroup_directory;

class V1 : public MockControlGroup {
protected:
    void SetUp() override {
        writePids(cgroup_directory / "unified", {1, 2});
        writePids(cgroup_directory / "cpuacct", {getpid()});
        writePids(cgroup_directory / "cpu", {getpid()});
        writePids(cgroup_directory / "memory", {getpid()});
        MockControlGroup::SetUp();
    }
};

class V2 : public MockControlGroup {
=======
    std::filesystem::path test_directory;
    std::unique_ptr<cb::cgroup::ControlGroup> instance;
};

class V2 : public ::testing::Test {
>>>>>>> 6114b0a6
protected:
    void SetUp() override {
        test_directory = std::filesystem::path(SOURCE_ROOT) / "test" / "v2";
        instance = cb::cgroup::priv::make_control_group(
                test_directory.generic_string(), pid_t{2});
    }

<<<<<<< HEAD
    std::filesystem::path directory;
=======
    std::filesystem::path test_directory;
    std::unique_ptr<cb::cgroup::ControlGroup> instance;
>>>>>>> 6114b0a6
};

enum class Version { V1 = 1, V2 };

/// We map to CGroup V1 if we fail to find the pid in any cgroup2
/// Verify that we behave correctly if the process isn't part of any
/// cgroup.procs file
class NoCgroupFound : public ::testing::TestWithParam<Version> {
protected:
    void SetUp() override {
        switch (GetParam()) {
        case Version::V1:
            test_directory = std::filesystem::path(SOURCE_ROOT) / "test" / "v1";
            break;
        case Version::V2:
            test_directory = std::filesystem::path(SOURCE_ROOT) / "test" / "v2";
            break;
        }
        instance = cb::cgroup::priv::make_control_group(
                test_directory.generic_string(), pid_t{3});
    }

<<<<<<< HEAD
    std::filesystem::path directory;
=======
    std::filesystem::path test_directory;
    std::unique_ptr<cb::cgroup::ControlGroup> instance;
>>>>>>> 6114b0a6
};

TEST_F(V1, Version) {
    EXPECT_EQ(ControlGroup::Version::V1, instance->get_version());
}

TEST_F(V1, TestCpuQuota) {
    EXPECT_EQ(250, instance->get_available_cpu());
}

TEST_F(V1, TestMaxMemory) {
    EXPECT_EQ(17179869184, instance->get_max_memory());
}

TEST_F(V1, TestCurrentMemory) {
    EXPECT_EQ(6852075520, instance->get_current_memory());
}

TEST_F(V1, TestCurrentCache) {
    EXPECT_EQ(5943459840, instance->get_current_cache_memory());
}

TEST_F(V1, TestMemInfo) {
    auto meminfo = instance->get_mem_info();
    EXPECT_EQ(17179869184, meminfo.max);
    EXPECT_EQ(6852075520, meminfo.current);
    EXPECT_EQ(5943459840, meminfo.cache);
}

TEST_F(V1, TestCpuStat) {
    auto cpu = instance->get_cpu_stats();
    EXPECT_EQ(205950000, cpu.system.count());
    EXPECT_EQ(3168700000, cpu.user.count());
    EXPECT_EQ(3321492315, cpu.usage.count());
    EXPECT_EQ(0, cpu.burst.count());
    EXPECT_EQ(0, cpu.nr_bursts);
    EXPECT_EQ(6807531343, cpu.throttled.count());
    EXPECT_EQ(12651, cpu.nr_throttled);
    EXPECT_EQ(13498, cpu.nr_periods);
}

TEST_F(V2, Version) {
    EXPECT_EQ(ControlGroup::Version::V2, instance->get_version());
}

TEST_F(V2, TestCpuQuota) {
    EXPECT_EQ(250, instance->get_available_cpu());
}

TEST_F(V2, TestMaxMemory) {
    EXPECT_EQ(8589934592, instance->get_max_memory());
}

TEST_F(V2, TestCurrentMemory) {
    EXPECT_EQ(2766684160, instance->get_current_memory());
}

TEST_F(V2, TestCurrentCache) {
    EXPECT_EQ(590389248, instance->get_current_cache_memory());
}

TEST_F(V2, TestMemInfo) {
    auto meminfo = instance->get_mem_info();
    EXPECT_EQ(8589934592, meminfo.max);
    EXPECT_EQ(2766684160, meminfo.current);
    EXPECT_EQ(590389248, meminfo.cache);
}

TEST_F(V2, TestCpuStat) {
    auto cpu = instance->get_cpu_stats();
    EXPECT_EQ(42293504, cpu.system.count());
    EXPECT_EQ(486652575, cpu.user.count());
    EXPECT_EQ(528946079, cpu.usage.count());
    EXPECT_EQ(2261444, cpu.throttled.count());
    EXPECT_EQ(222, cpu.nr_throttled);
    EXPECT_EQ(2914, cpu.nr_periods);
    EXPECT_EQ(0, cpu.nr_bursts);
    EXPECT_EQ(0, cpu.burst.count());
}

TEST_P(NoCgroupFound, TestCpuQuota) {
    EXPECT_LE(100, instance->get_available_cpu());
}

TEST_P(NoCgroupFound, TestMaxMemory) {
    EXPECT_EQ(0, instance->get_max_memory());
}

TEST_P(NoCgroupFound, TestCurrentMemory) {
    EXPECT_EQ(0, instance->get_current_memory());
}

TEST_P(NoCgroupFound, TestCurrentCache) {
    EXPECT_EQ(0, instance->get_current_cache_memory());
}

TEST_P(NoCgroupFound, TestMemInfo) {
    auto meminfo = instance->get_mem_info();
    EXPECT_EQ(0, meminfo.max);
    EXPECT_EQ(0, meminfo.current);
    EXPECT_EQ(0, meminfo.cache);
}

TEST_P(NoCgroupFound, TestCpuStat) {
    auto cpu = instance->get_cpu_stats();
    EXPECT_EQ(0, cpu.system.count());
    EXPECT_EQ(0, cpu.user.count());
    EXPECT_EQ(0, cpu.usage.count());
    EXPECT_EQ(0, cpu.burst.count());
    EXPECT_EQ(0, cpu.nr_bursts);
    EXPECT_EQ(0, cpu.throttled.count());
    EXPECT_EQ(0, cpu.nr_throttled);
    EXPECT_EQ(0, cpu.nr_periods);
}

INSTANTIATE_TEST_SUITE_P(CGroupsTest,
                         NoCgroupFound,
                         ::testing::Values(Version::V1, Version::V2),
                         [](const auto& info) {
                             return "V" + std::to_string(int(info.param));
                         });<|MERGE_RESOLUTION|>--- conflicted
+++ resolved
@@ -12,69 +12,11 @@
 
 #include <cgroup/cgroup.h>
 #include <folly/portability/GTest.h>
-<<<<<<< HEAD
-#include <platform/dirutils.h>
-#include <filesystem>
-#include <fstream>
-
-using namespace cb::cgroup;
-
-class MockControlGroup : public ::testing::Test {
-public:
-    /// Simulate parts of the CGroup directories I see on Ubuntu 20.04
-    static void SetUpTestCase() {
-        test_directory = absolute(
-                std::filesystem::path(cb::io::mkdtemp("cgroup_v1_test.")));
-        cgroup_directory = test_directory / "sys" / "fs" / "cgroup";
-        std::filesystem::create_directories(test_directory / "proc");
-        std::filesystem::create_directories(cgroup_directory);
-        std::filesystem::create_directories(cgroup_directory / "unified");
-        std::filesystem::create_directories(cgroup_directory / "cpu");
-        std::filesystem::create_directories(cgroup_directory / "cpuacct");
-        std::filesystem::create_directories(cgroup_directory / "memory");
-
-        std::ofstream file(
-                absolute(test_directory / "proc" / "mounts").generic_string());
-
-        file << "tempfs " << cgroup_directory.generic_string()
-             << " tmpfs ro,nosuid,nodev,noexec,mode=755 0 0\n"
-             << "cgroup2 " << (cgroup_directory / "unified").generic_string()
-             << " cgroup2 rw,nosuid,nodev,noexec,relatime,nsdelegate 0 0\n"
-             << "cpu " << (cgroup_directory / "cpu").generic_string()
-             << " cgroup rw,nosuid,nodev,noexec,relatime,cpu 0 0\n"
-             << "cpuacct " << (cgroup_directory / "cpuacct").generic_string()
-             << " cgroup rw,nosuid,nodev,noexec,relatime,cpuacct 0 0\n"
-             << "cgroup " << (cgroup_directory / "memory").generic_string()
-             << " cgroup rw,nosuid,nodev,noexec,relatime,memory 0 0\n";
-
-        file.close();
-    }
-
-    static void writePids(const std::filesystem::path& p,
-                          const std::vector<pid_t>& pids) {
-        std::ofstream file((p / "cgroup.procs").generic_string());
-        for (const auto& pid : pids) {
-            file << pid << std::endl;
-        }
-        file.close();
-    }
-
-    static void TearDownTestCase() {
-        try {
-            std::filesystem::remove_all(test_directory);
-        } catch (const std::exception& e) {
-            std::cerr << "Failed to remove: " << test_directory.generic_string()
-                      << ": " << e.what() << std::endl;
-        }
-    }
-
-=======
 #include <filesystem>
 
 using namespace cb::cgroup;
 
 class V1 : public ::testing::Test {
->>>>>>> 6114b0a6
 protected:
     void SetUp() override {
         test_directory = std::filesystem::path(SOURCE_ROOT) / "test" / "v1";
@@ -82,36 +24,11 @@
                 test_directory.generic_string(), pid_t{1});
     }
 
-<<<<<<< HEAD
-public:
-    static std::filesystem::path test_directory;
-    static std::filesystem::path cgroup_directory;
-
-    std::unique_ptr<cb::cgroup::ControlGroup> instance;
-};
-
-std::filesystem::path MockControlGroup::test_directory;
-std::filesystem::path MockControlGroup::cgroup_directory;
-
-class V1 : public MockControlGroup {
-protected:
-    void SetUp() override {
-        writePids(cgroup_directory / "unified", {1, 2});
-        writePids(cgroup_directory / "cpuacct", {getpid()});
-        writePids(cgroup_directory / "cpu", {getpid()});
-        writePids(cgroup_directory / "memory", {getpid()});
-        MockControlGroup::SetUp();
-    }
-};
-
-class V2 : public MockControlGroup {
-=======
     std::filesystem::path test_directory;
     std::unique_ptr<cb::cgroup::ControlGroup> instance;
 };
 
 class V2 : public ::testing::Test {
->>>>>>> 6114b0a6
 protected:
     void SetUp() override {
         test_directory = std::filesystem::path(SOURCE_ROOT) / "test" / "v2";
@@ -119,12 +36,8 @@
                 test_directory.generic_string(), pid_t{2});
     }
 
-<<<<<<< HEAD
-    std::filesystem::path directory;
-=======
     std::filesystem::path test_directory;
     std::unique_ptr<cb::cgroup::ControlGroup> instance;
->>>>>>> 6114b0a6
 };
 
 enum class Version { V1 = 1, V2 };
@@ -147,12 +60,8 @@
                 test_directory.generic_string(), pid_t{3});
     }
 
-<<<<<<< HEAD
-    std::filesystem::path directory;
-=======
     std::filesystem::path test_directory;
     std::unique_ptr<cb::cgroup::ControlGroup> instance;
->>>>>>> 6114b0a6
 };
 
 TEST_F(V1, Version) {
