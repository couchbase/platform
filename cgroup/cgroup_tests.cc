/*
 *    Copyright 2021-Present Couchbase, Inc.
 *
 *   Use of this software is governed by the Business Source License included
 *   in the file licenses/BSL-Couchbase.txt.  As of the Change Date specified
 *   in that file, in accordance with the Business Source License, use of this
 *   software will be governed by the Apache License, Version 2.0, included in
 *   the file licenses/APL2.txt.
 */

#include "cgroup_private.h"

#include <cgroup/cgroup.h>
#include <folly/portability/GTest.h>
#include <platform/dirutils.h>
#include <filesystem>
#include <fstream>

using namespace cb::cgroup;

class MockControlGroup : public ::testing::Test {
public:
    /// Simulate parts of the CGroup directories I see on Ubuntu 20.04
    static void SetUpTestCase() {
        test_directory = absolute(
                std::filesystem::path(cb::io::mkdtemp("cgroup_v1_test.")));
        cgroup_directory = test_directory / "sys" / "fs" / "cgroup";
<<<<<<< HEAD
        std::filesystem::create_directories(test_directory / "proc");
        std::filesystem::create_directories(cgroup_directory);
        std::filesystem::create_directories(cgroup_directory / "unified");
        std::filesystem::create_directories(cgroup_directory / "cpu,cpuacct");
        std::filesystem::create_directories(cgroup_directory / "memory");
=======
        boost::filesystem::create_directories(test_directory / "proc");
        boost::filesystem::create_directories(cgroup_directory);
        boost::filesystem::create_directories(cgroup_directory / "unified");
        boost::filesystem::create_directories(cgroup_directory / "cpu");
        boost::filesystem::create_directories(cgroup_directory / "cpuacct");
        boost::filesystem::create_directories(cgroup_directory / "memory");
>>>>>>> 75827eea

        std::ofstream file(
                absolute(test_directory / "proc" / "mounts").generic_string());

        file << "tempfs " << cgroup_directory.generic_string()
             << " tmpfs ro,nosuid,nodev,noexec,mode=755 0 0\n"
             << "cgroup2 " << (cgroup_directory / "unified").generic_string()
             << " cgroup2 rw,nosuid,nodev,noexec,relatime,nsdelegate 0 0\n"
             << "cpu " << (cgroup_directory / "cpu").generic_string()
             << " cgroup rw,nosuid,nodev,noexec,relatime,cpu 0 0\n"
             << "cpuacct " << (cgroup_directory / "cpuacct").generic_string()
             << " cgroup rw,nosuid,nodev,noexec,relatime,cpuacct 0 0\n"
             << "cgroup " << (cgroup_directory / "memory").generic_string()
             << " cgroup rw,nosuid,nodev,noexec,relatime,memory 0 0\n";

        file.close();
    }

    static void writePids(const std::filesystem::path& p,
                          const std::vector<pid_t>& pids) {
        std::ofstream file((p / "cgroup.procs").generic_string());
        for (const auto& pid : pids) {
            file << pid << std::endl;
        }
        file.close();
    }

    static void TearDownTestCase() {
        try {
            std::filesystem::remove_all(test_directory);
        } catch (const std::exception& e) {
            std::cerr << "Failed to remove: " << test_directory.generic_string()
                      << ": " << e.what() << std::endl;
        }
    }

protected:
    void SetUp() override {
        instance = cb::cgroup::priv::make_control_group(
                test_directory.generic_string());
    }

public:
    static std::filesystem::path test_directory;
    static std::filesystem::path cgroup_directory;

    std::unique_ptr<cb::cgroup::ControlGroup> instance;
};

std::filesystem::path MockControlGroup::test_directory;
std::filesystem::path MockControlGroup::cgroup_directory;

class V1 : public MockControlGroup {
protected:
    void SetUp() override {
        writePids(cgroup_directory / "unified", {1, 2});
        writePids(cgroup_directory / "cpuacct", {getpid()});
        writePids(cgroup_directory / "cpu", {getpid()});
        writePids(cgroup_directory / "memory", {getpid()});
        MockControlGroup::SetUp();
    }
};

class V2 : public MockControlGroup {
protected:
    void SetUp() override {
        directory = cgroup_directory / "unified";
        writePids(directory, {getpid()});
        writePids(cgroup_directory / "cpu", {1, 2});
        writePids(cgroup_directory / "cpuacct", {1, 2});
        writePids(cgroup_directory / "memory", {1, 2});
        MockControlGroup::SetUp();
    }

    std::filesystem::path directory;
};

/// We map to CGroup V1 if we fail to find the pid in any cgroup2
/// Verify that we behave correctly if the process isn't part of any
/// cgroup.procs file
class NoCgroupFound : public MockControlGroup {
protected:
    void SetUp() override {
        writePids(cgroup_directory / "unified", {1, 2});
        writePids(cgroup_directory / "cpu", {1, 2});
        writePids(cgroup_directory / "cpuacct", {1, 2});
        writePids(cgroup_directory / "memory", {1, 2});
        MockControlGroup::SetUp();
    }
};

class V1V2Mix : public MockControlGroup {
protected:
    void SetUp() override {
        directory = cgroup_directory / "unified";
        writePids(directory, {getpid()});
        writePids(cgroup_directory / "cpu", {1, 2, getpid()});
        writePids(cgroup_directory / "cpuacct", {1, 2, getpid()});
        writePids(cgroup_directory / "memory", {1, 2});
        MockControlGroup::SetUp();
    }

    std::filesystem::path directory;
};

TEST_F(V1, TestCpuQuota) {
    EXPECT_LE(100, instance->get_available_cpu());

    // Now lets write a CPU quota file for 2 1/2 CPU. We use ceil so we should
    // get 3
    std::ofstream file(
            (cgroup_directory / "cpu" / "cpu.cfs_period_us").generic_string());
    file << "100000" << std::endl;
    file.close();
    file.open((cgroup_directory / "cpu" / "cpu.cfs_quota_us").generic_string());
    file << "250000" << std::endl;
    file.close();

    EXPECT_EQ(250, instance->get_available_cpu());
}

TEST_F(V1, TestMaxMemory) {
    EXPECT_EQ(0, instance->get_max_memory());

    std::ofstream file((cgroup_directory / "memory" / "memory.limit_in_bytes")
                               .generic_string());
    file << "17179869184" << std::endl;
    file.close();

    EXPECT_EQ(17179869184, instance->get_max_memory());
}

TEST_F(V1, TestCurrentMemory) {
    EXPECT_EQ(0, instance->get_current_memory());

    std::ofstream file((cgroup_directory / "memory" / "memory.usage_in_bytes")
                               .generic_string());
    file << "19111936" << std::endl;
    file.close();

    EXPECT_EQ(19111936, instance->get_current_memory());
}

TEST_F(V1, TestCpuStat) {
    std::ofstream file(
            (cgroup_directory / "cpuacct" / "cpuacct.stat").generic_string());
    file << "user 182" << std::endl << "system 54" << std::endl;
    file.close();

    file.open(
            (cgroup_directory / "cpuacct" / "cpuacct.usage").generic_string());
    file << "2815637074" << std::endl;
    file.close();

    file.open((cgroup_directory / "cpu" / "cpu.stat").generic_string());
    file << "nr_periods 331" << std::endl
         << "nr_throttled 5" << std::endl
         << "throttled_time 10000" << std::endl
         << "nr_bursts 10" << std::endl
         << "burst_time 100000" << std::endl;
    file.close();

    auto cpu = instance->get_cpu_stats();
    EXPECT_EQ(540000, cpu.system.count());
    EXPECT_EQ(1820000, cpu.user.count());
    EXPECT_EQ(2815637, cpu.usage.count());
    EXPECT_EQ(100, cpu.burst.count());
    EXPECT_EQ(10, cpu.nr_bursts);
    EXPECT_EQ(10, cpu.throttled.count());
    EXPECT_EQ(5, cpu.nr_throttled);
    EXPECT_EQ(331, cpu.nr_periods);
}

TEST_F(V2, TestCpuQuota) {
    auto current = instance->get_available_cpu();
    EXPECT_LE(100, current);

    std::ofstream file((directory / "cpu.max").generic_string());
    file << "max 100000" << std::endl;
    file.close();

    EXPECT_EQ(current, instance->get_available_cpu());

    file.open((directory / "cpu.max").generic_string());
    file << "150000 100000" << std::endl;
    file.close();

    EXPECT_EQ(150, instance->get_available_cpu());
}

TEST_F(V2, TestMaxMemory) {
    EXPECT_EQ(0, instance->get_max_memory());

    std::ofstream file((directory / "memory.max").generic_string());
    file << "max" << std::endl;
    file.close();
    EXPECT_EQ(0, instance->get_max_memory());

    file.open((directory / "memory.max").generic_string());
    file << "4294967296" << std::endl;
    file.close();

    EXPECT_EQ(4294967296, instance->get_max_memory());
}

TEST_F(V2, TestCurrentMemory) {
    EXPECT_EQ(0, instance->get_current_memory());

    std::ofstream file((directory / "memory.current").generic_string());
    file << "19111936" << std::endl;
    file.close();

    EXPECT_EQ(19111936, instance->get_current_memory());
}

TEST_F(V2, TestCpuStat) {
    std::ofstream file((directory / "cpu.stat").generic_string());
    file << "usage_usec 224892671" << std::endl
         << "user_usec 176621020" << std::endl
         << "system_usec 48271650" << std::endl
         << "nr_periods 38536" << std::endl
         << "nr_throttled 5" << std::endl
         << "throttled_usec 10" << std::endl
         << "nr_bursts 10" << std::endl
         << "burst_usec 113" << std::endl;

    auto cpu = instance->get_cpu_stats();
    EXPECT_EQ(48271650, cpu.system.count());
    EXPECT_EQ(176621020, cpu.user.count());
    EXPECT_EQ(224892671, cpu.usage.count());
    EXPECT_EQ(10, cpu.throttled.count());
    EXPECT_EQ(5, cpu.nr_throttled);
    EXPECT_EQ(38536, cpu.nr_periods);
    EXPECT_EQ(10, cpu.nr_bursts);
    EXPECT_EQ(113, cpu.burst.count());
}

TEST_F(NoCgroupFound, TestCpuQuota) {
    EXPECT_LE(100, instance->get_available_cpu());
}

TEST_F(NoCgroupFound, TestMaxMemory) {
    EXPECT_EQ(0, instance->get_max_memory());
}

TEST_F(NoCgroupFound, TestCurrentMemory) {
    EXPECT_EQ(0, instance->get_current_memory());
}

TEST_F(NoCgroupFound, TestCpuStat) {
    auto cpu = instance->get_cpu_stats();
    EXPECT_EQ(0, cpu.system.count());
    EXPECT_EQ(0, cpu.user.count());
    EXPECT_EQ(0, cpu.usage.count());
    EXPECT_EQ(0, cpu.burst.count());
    EXPECT_EQ(0, cpu.nr_bursts);
    EXPECT_EQ(0, cpu.throttled.count());
    EXPECT_EQ(0, cpu.nr_throttled);
    EXPECT_EQ(0, cpu.nr_periods);
}

TEST_F(V1V2Mix, V1ShouldBeSelected) {
    EXPECT_EQ(ControlGroup::Version::V1, instance->get_version());
}<|MERGE_RESOLUTION|>--- conflicted
+++ resolved
@@ -25,20 +25,12 @@
         test_directory = absolute(
                 std::filesystem::path(cb::io::mkdtemp("cgroup_v1_test.")));
         cgroup_directory = test_directory / "sys" / "fs" / "cgroup";
-<<<<<<< HEAD
         std::filesystem::create_directories(test_directory / "proc");
         std::filesystem::create_directories(cgroup_directory);
         std::filesystem::create_directories(cgroup_directory / "unified");
-        std::filesystem::create_directories(cgroup_directory / "cpu,cpuacct");
+        std::filesystem::create_directories(cgroup_directory / "cpu");
+        std::filesystem::create_directories(cgroup_directory / "cpuacct");
         std::filesystem::create_directories(cgroup_directory / "memory");
-=======
-        boost::filesystem::create_directories(test_directory / "proc");
-        boost::filesystem::create_directories(cgroup_directory);
-        boost::filesystem::create_directories(cgroup_directory / "unified");
-        boost::filesystem::create_directories(cgroup_directory / "cpu");
-        boost::filesystem::create_directories(cgroup_directory / "cpuacct");
-        boost::filesystem::create_directories(cgroup_directory / "memory");
->>>>>>> 75827eea
 
         std::ofstream file(
                 absolute(test_directory / "proc" / "mounts").generic_string());
