/*
 *     Copyright 2021-Present Couchbase, Inc.
 *
 *   Use of this software is governed by the Business Source License included
 *   in the file licenses/BSL-Couchbase.txt.  As of the Change Date specified
 *   in that file, in accordance with the Business Source License, use of this
 *   software will be governed by the Apache License, Version 2.0, included in
 *   the file licenses/APL2.txt.
 */

#include "cgroup_private.h"
#include <cgroup/cgroup.h>
#include <fmt/core.h>
#include <platform/dirutils.h>
#include <platform/split_string.h>
#include <unistd.h>
#include <charconv>
#include <deque>
#include <filesystem>
#include <optional>
#include <string>
#include <vector>

using namespace std::string_view_literals;

namespace cb::cgroup::priv {

static std::function<void(std::string_view)> traceCallback;

void setTraceCallback(std::function<void(std::string_view)> cb) {
    traceCallback = std::move(cb);
}

uint64_t stouint64(std::string_view view) {
    uint64_t ret;
    auto [ptr, ec] = std::from_chars(view.begin(), view.end(), ret);
    if (ec == std::errc()) {
        return ret;
    }
    (void)ptr;
    return 0;
}

struct MountEntry {
    enum class Version { V1, V2 };
    MountEntry(std::string_view t, const std::string& p, std::string o)
        : type(t == "cgroup2" ? Version::V2 : Version::V1),
          path(p),
          option(std::move(o)) {
    }
    const Version type;
    const std::filesystem::path path;
    const std::string option;
};

/// Read out the cgroups entries from /proc/mounts
/// throws std::system_error on errors
static std::vector<MountEntry> parse_proc_mounts(const std::string root) {
    std::vector<MountEntry> ret;
    if (traceCallback) {
        traceCallback(fmt::format("Parsing {}/proc/mounts", root));
    }
    cb::io::tokenizeFileLineByLine(
            root + "/proc/mounts", [&ret, &root](const auto& parts) {
                // pick out the lines which looks like:
                //   [something] /sys/fs/cgroup cgroup[2] rw,nosuid,optionblah
                if (parts.size() > 3 &&
                    parts[2].find("cgroup") != std::string::npos) {
                    if (traceCallback) {
                        traceCallback(fmt::format("Using entry {} {} {}",
                                                  parts[2],
                                                  parts[1],
                                                  parts[3]));
                    }
                    ret.emplace_back(MountEntry{std::string(parts[2]),
                                                root + std::string(parts[1]),
                                                std::string(parts[3])});
                }
                return true;
            });
    return ret;
}

static bool search_file(pid_t pid, const std::filesystem::path& file) {
    bool found = false;
    const auto textual = std::to_string(pid);
    cb::io::tokenizeFileLineByLine(file, [&found, &textual](const auto& parts) {
        if (!parts.empty() && parts.front() == textual) {
            found = true;
        }
        return true;
    });
    return found;
}

/**
 * Search the subtree from root for all the cgroup.procs files where the
 * current process is located.
 *
 * @param root the root directory to search in
 * @param pid the pid to search for
 * @return the path to where I found the pid registered
 * @thros std::system_error for io errors
 */
<<<<<<< HEAD
static std::optional<std::filesystem::path> find_cgroup_path(
        const std::filesystem::path& root) {
    const auto pid = getpid();
    if (traceCallback) {
        traceCallback(fmt::format("Try to locate my pid ({}) in in {}",
                                  pid,
                                  root.generic_string()));
    }

    std::vector<std::filesystem::path> ret;
    std::deque<std::filesystem::path> paths;
=======
static std::optional<boost::filesystem::path> find_cgroup_path(
        const boost::filesystem::path& root, pid_t pid) {
    std::vector<boost::filesystem::path> ret;
    std::deque<boost::filesystem::path> paths;
>>>>>>> 6114b0a6
    paths.push_back(root);
    while (!paths.empty()) {
        auto path = paths.front();
        paths.pop_front();

<<<<<<< HEAD
        auto file = path / "cgroup.procs";
        if (exists(file) && search_file(pid, file)) {
            if (traceCallback) {
                traceCallback(
                        fmt::format("Found it in {}", file.generic_string()));
            }
            return path;
        }

        for (const auto& p : std::filesystem::directory_iterator(path)) {
            if (is_directory(p) && !is_symlink(p)) {
                paths.push_back(p.path());
=======
        if (exists(path)) {
            auto file = path / "cgroup.procs";
            if (exists(file) && search_file(pid, file)) {
                return path;
            }

            for (const auto& p : boost::filesystem::directory_iterator(path)) {
                if (is_directory(p) && !is_symlink(p)) {
                    paths.push_back(p.path());
                }
>>>>>>> 6114b0a6
            }
        }
    }

    if (traceCallback) {
        traceCallback("Pid not found anywhere"sv);
    }
    return {};
}

class ControlGroupV1 : public ControlGroup {
public:
    ControlGroupV1() {
        user_hz = sysconf(_SC_CLK_TCK);
        if (user_hz == -1) {
            if (traceCallback) {
                traceCallback(
                        "sysconf(_SC_CLK_TCK) returned -1. Default to 100"sv);
            }
            user_hz = 100;
        }
    }

    void add_entry(const std::filesystem::path& path,
                   std::string_view options) {
        auto tokens = cb::string::split(options, ',');
        for (const auto& token : tokens) {
            if (token == "cpu") {
                if (traceCallback) {
                    traceCallback(fmt::format("Adding cpu controller from {}",

                                              path.generic_string()));
                }
                cpu = path;
            }
            if (token == "cpuacct") {
                if (traceCallback) {
                    traceCallback(
                            fmt::format("Adding cpuacct controller from {}",
                                        path.generic_string()));
                }
                cpuacct = path;
            }
            if (token == "memory") {
                if (traceCallback) {
                    traceCallback(
                            fmt::format("Adding memory controller from {}",
                                        path.generic_string()));
                }
                memory = path;
            }
        }
    }

    Version get_version() override {
        return Version::V1;
    }

    CpuStat get_cpu_stats() override {
        CpuStat stats;

        if (cpuacct) {
            auto fname = *cpuacct / "cpuacct.stat";
            if (exists(fname)) {
                if (traceCallback) {
                    traceCallback(fmt::format("Try to read {}",
                                              fname.generic_string()));
                }
                cb::io::tokenizeFileLineByLine(
                        fname, [&stats, this](const auto& parts) {
                            if (parts.size() < 2) {
                                return true;
                            }

                            // CPU time is reported in the units defined by
                            // the USER_HZ variable (for some weird reason).
                            // This value is typically set to 100
                            if (parts.front() == "user") {
                                stats.user = std::chrono::microseconds{
                                        stouint64(parts[1]) * (1000 / user_hz) *
                                        1000};
                            } else if (parts.front() == "system") {
                                stats.system = std::chrono::microseconds{
                                        stouint64(parts[1]) * (1000 / user_hz) *
                                        1000};
                            }
                            return true;
                        });
            }
            fname = *cpuacct / "cpuacct.usage";
            if (exists(fname)) {
                if (traceCallback) {
                    traceCallback(fmt::format("Try to read {}",
                                              fname.generic_string()));
                }
                cb::io::tokenizeFileLineByLine(
                        fname, [&stats](const auto& parts) {
                            if (parts.size() < 1) {
                                return true;
                            }

                            // Total CPU time (in nanoseconds)
                            stats.usage = std::chrono::microseconds{
                                    stouint64(parts.front()) / 1000};
                            return true;
                        });
            }
        }

        if (cpu) {
            auto fname = *cpu / "cpu.stat";
            if (exists(fname)) {
                if (traceCallback) {
                    traceCallback(fmt::format("Try to read {}",
                                              fname.generic_string()));
                }
                cb::io::tokenizeFileLineByLine(
                        fname, [&stats](const auto& parts) {
                            if (parts.size() < 2) {
                                return true;
                            }
                            if (parts.front() == "nr_periods") {
                                stats.nr_periods = stouint64(parts[1]);
                            } else if (parts.front() == "nr_throttled") {
                                stats.nr_throttled = stouint64(parts[1]);
                            } else if (parts.front() == "throttled_time") {
                                stats.throttled = std::chrono::duration_cast<
                                        std::chrono::microseconds>(
                                        std::chrono::nanoseconds{
                                                stouint64(parts[1])});
                            } else if (parts.front() == "nr_bursts") {
                                stats.nr_bursts = stouint64(parts[1]);
                            } else if (parts.front() == "burst_time") {
                                stats.burst = std::chrono::duration_cast<
                                        std::chrono::microseconds>(
                                        std::chrono::nanoseconds{
                                                stouint64(parts[1])});
                            }
                            return true;
                        });
            }
        }

        return stats;
    }

    size_t get_max_memory() override {
        if (!memory) {
            return 0;
        }

        auto fname = *memory / "memory.limit_in_bytes";
        if (exists(fname)) {
            if (traceCallback) {
                traceCallback(
                        fmt::format("Try to read {}", fname.generic_string()));
            }
            size_t num = 0;
            cb::io::tokenizeFileLineByLine(fname, [&num](const auto& parts) {
                if (!parts.empty() && parts[0] != "-1") {
                    num = stouint64(parts[0]);
                }
                return true;
            });
            if (num != 0) {
                return num;
            }
        }

        return 0;
    }

    size_t get_current_memory() override {
        if (!memory) {
            return 0;
        }

        auto fname = *memory / "memory.usage_in_bytes";
        if (exists(fname)) {
            if (traceCallback) {
                traceCallback(
                        fmt::format("Try to read {}", fname.generic_string()));
            }
            size_t num = 0;
            cb::io::tokenizeFileLineByLine(fname, [&num](const auto& parts) {
                if (!parts.empty()) {
                    num = stouint64(parts[0]);
                }
                return true;
            });
            if (num != 0) {
                return num;
            }
        }

        return 0;
    }

    size_t get_current_cache_memory() override {
        if (!memory) {
            return 0;
        }

        auto fname = *memory / "memory.stat";
        if (exists(fname)) {
            size_t cache = 0;
            cb::io::tokenizeFileLineByLine(fname, [&cache](const auto& parts) {
                if (parts.size() > 1 && parts[0] == "cache") {
                    cache = stouint64(parts[1]);
                }
                return true;
            });
            return cache;
        }

        return 0;
    }

    bool hasController() {
        return cpu || cpuacct || memory;
    }

protected:
    size_t get_available_cpu_count_from_quota() override {
        if (!cpu) {
            return 0;
        }

        auto fname = *cpu / "cpu.cfs_period_us";
        size_t period = 100000;
        if (exists(fname)) {
            if (traceCallback) {
                traceCallback(
                        fmt::format("Try to read {}", fname.generic_string()));
            }
            cb::io::tokenizeFileLineByLine(fname, [&period](const auto& parts) {
                if (!parts.empty()) {
                    period = stouint64(parts[0]);
                }
                return true;
            });
        }
        if (period == 0) {
            // Invalid period, but we don't want to end up with dividing
            // on 0
            return 0;
        }

        fname = *cpu / "cpu.cfs_quota_us";
        if (exists(fname)) {
            if (traceCallback) {
                traceCallback(
                        fmt::format("Try to read {}", fname.generic_string()));
            }
            size_t num = 0;
            cb::io::tokenizeFileLineByLine(
                    fname, [&num, period](const auto& parts) {
                        if (!parts.empty() && parts[0] != "-1") {
                            auto val = stouint64(parts[0]);
                            num = int((val * 100.0) / period);
                        }
                        return true;
                    });
            if (num != 0) {
                return num;
            }
        }

        return 0;
    }

public:
    int user_hz;
    /// The location of the cpu controller if available
    std::optional<std::filesystem::path> cpu;
    /// The location of the cpu accounting controller if available
    std::optional<std::filesystem::path> cpuacct;
    /// The location of the memory controller if available
    std::optional<std::filesystem::path> memory;
};

class ControlGroupV2 : public ControlGroup {
public:
    ControlGroupV2(std::filesystem::path path) : directory(std::move(path)) {
        if (traceCallback) {
            traceCallback(fmt::format("Add V2 controller at {}",
                                      directory.generic_string()));
        }
    }

    Version get_version() override {
        return Version::V2;
    }

    CpuStat get_cpu_stats() override {
        CpuStat stats;

        auto file = directory / "cpu.stat";
        if (exists(file)) {
            if (traceCallback) {
                traceCallback(
                        fmt::format("Try to read {}", file.generic_string()));
            }
            cb::io::tokenizeFileLineByLine(file, [&stats](const auto& parts) {
                if (parts.size() < 2) {
                    return true;
                }

                if (parts.front() == "usage_usec") {
                    stats.usage =
                            std::chrono::microseconds{stouint64(parts[1])};
                } else if (parts.front() == "user_usec") {
                    stats.user = std::chrono::microseconds{stouint64(parts[1])};
                } else if (parts.front() == "system_usec") {
                    stats.system =
                            std::chrono::microseconds{stouint64(parts[1])};
                } else if (parts.front() == "nr_periods") {
                    stats.nr_periods = stouint64(parts[1]);
                } else if (parts.front() == "nr_throttled") {
                    stats.nr_throttled = stouint64(parts[1]);
                } else if (parts.front() == "throttled_usec") {
                    stats.throttled =
                            std::chrono::microseconds{stouint64(parts[1])};
                } else if (parts.front() == "nr_bursts") {
                    stats.nr_bursts = stouint64(parts[1]);
                } else if (parts.front() == "burst_usec") {
                    stats.burst =
                            std::chrono::microseconds{stouint64(parts[1])};
                }
                return true;
            });
        }

        return stats;
    }

    size_t get_max_memory() override {
        auto file = directory / "memory.max";
        if (exists(file)) {
            if (traceCallback) {
                traceCallback(
                        fmt::format("Try to read {}", file.generic_string()));
            }
            size_t num = 0;
            cb::io::tokenizeFileLineByLine(file, [&num](const auto& parts) {
                if (!parts.empty() && parts[0] != "max") {
                    num = stouint64(parts[0]);
                }
                return true;
            });
            if (num != 0) {
                return num;
            }
        }

        return 0;
    }

    size_t get_current_memory() override {
        auto file = directory / "memory.current";
        if (exists(file)) {
            if (traceCallback) {
                traceCallback(
                        fmt::format("Try to read {}", file.generic_string()));
            }
            size_t num = 0;
            cb::io::tokenizeFileLineByLine(file, [&num](const auto& parts) {
                if (!parts.empty()) {
                    num = stouint64(parts[0]);
                }
                return true;
            });
            if (num != 0) {
                return num;
            }
        }
        return 0;
    }

    size_t get_current_cache_memory() override {
        auto fname = directory / "memory.stat";
        if (exists(fname)) {
            size_t cache = 0;
            cb::io::tokenizeFileLineByLine(fname, [&cache](const auto& parts) {
                if (parts.size() > 1 && parts[0] == "file") {
                    cache = stouint64(parts[1]);
                }
                return true;
            });
            return cache;
        }

        return 0;
    }

protected:
    size_t get_available_cpu_count_from_quota() override {
        auto file = directory / "cpu.max";
        if (exists(file)) {
            if (traceCallback) {
                traceCallback(
                        fmt::format("Try to read {}", file.generic_string()));
            }
            size_t num = 0;
            cb::io::tokenizeFileLineByLine(file, [&num](const auto& parts) {
                if (parts.size() > 1 && parts[0] != "max") {
                    auto v = stouint64(parts[0]);
                    auto p = stouint64(parts[1]);
                    if (p != 0) {
                        // we don't want to divide by zero (but getting 0
                        // would mean that the file is corrupt, but the
                        // analyzer tools don't know that)
                        num = int((v * 100.0) / p);
                    }
                }
                return true;
            });
            if (num != 0) {
                return num;
            }
        }

        return 0;
    }

    const std::filesystem::path directory;
};

std::unique_ptr<ControlGroup> make_control_group(std::string root, pid_t pid) {
    auto mounts = priv::parse_proc_mounts(root);

    auto ret = std::make_unique<ControlGroupV1>();
    if (traceCallback) {
        traceCallback("Try to configure V1 control groups"sv);
    }
    for (const auto& mp : mounts) {
        if (mp.type == priv::MountEntry::Version::V1) {
            auto path = find_cgroup_path(mp.path, pid);
            if (path) {
                ret->add_entry(*path, mp.option);
            }
        }
    }

    if (ret->hasController()) {
        // At least one of them was for a V1 (and we don't support a mix)
        return std::unique_ptr<ControlGroup>{ret.release()};
    }

    if (traceCallback) {
        traceCallback("No V1 control groups found. Try to configure V2"sv);
    }
    for (const auto& mp : mounts) {
        if (mp.type == priv::MountEntry::Version::V2) {
            auto path = find_cgroup_path(mp.path, pid);
            if (path) {
                return std::unique_ptr<ControlGroup>{new ControlGroupV2(*path)};
            }
        }
    }

    if (traceCallback) {
        traceCallback("No V1 or V2 control groups found"sv);
    }
    return std::unique_ptr<ControlGroup>{ret.release()};
}

} // namespace cb::cgroup::priv<|MERGE_RESOLUTION|>--- conflicted
+++ resolved
@@ -102,10 +102,8 @@
  * @return the path to where I found the pid registered
  * @thros std::system_error for io errors
  */
-<<<<<<< HEAD
 static std::optional<std::filesystem::path> find_cgroup_path(
-        const std::filesystem::path& root) {
-    const auto pid = getpid();
+        const std::filesystem::path& root, pid_t pid) {
     if (traceCallback) {
         traceCallback(fmt::format("Try to locate my pid ({}) in in {}",
                                   pid,
@@ -114,42 +112,25 @@
 
     std::vector<std::filesystem::path> ret;
     std::deque<std::filesystem::path> paths;
-=======
-static std::optional<boost::filesystem::path> find_cgroup_path(
-        const boost::filesystem::path& root, pid_t pid) {
-    std::vector<boost::filesystem::path> ret;
-    std::deque<boost::filesystem::path> paths;
->>>>>>> 6114b0a6
     paths.push_back(root);
     while (!paths.empty()) {
         auto path = paths.front();
         paths.pop_front();
 
-<<<<<<< HEAD
-        auto file = path / "cgroup.procs";
-        if (exists(file) && search_file(pid, file)) {
-            if (traceCallback) {
-                traceCallback(
-                        fmt::format("Found it in {}", file.generic_string()));
-            }
-            return path;
-        }
-
-        for (const auto& p : std::filesystem::directory_iterator(path)) {
-            if (is_directory(p) && !is_symlink(p)) {
-                paths.push_back(p.path());
-=======
         if (exists(path)) {
             auto file = path / "cgroup.procs";
             if (exists(file) && search_file(pid, file)) {
+                if (traceCallback) {
+                    traceCallback(fmt::format("Found it in {}",
+                                              file.generic_string()));
+                }
                 return path;
             }
 
-            for (const auto& p : boost::filesystem::directory_iterator(path)) {
+            for (const auto& p : std::filesystem::directory_iterator(path)) {
                 if (is_directory(p) && !is_symlink(p)) {
                     paths.push_back(p.path());
                 }
->>>>>>> 6114b0a6
             }
         }
     }
